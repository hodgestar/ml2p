# -*- coding: utf-8 -*-

""" CLI for Minimal Lovable Machine Learning Pipeline. """

import json
import urllib.parse

import boto3
import click
import yaml

from . import cli_utils
from .cli_utils import click_echo_json


class ModellingProject:
    """ Object for holding CLI context. """

    def __init__(self, cfg):
        with open(cfg) as f:
            self.cfg = yaml.safe_load(f)
        self.s3 = S3Path(self.cfg["s3folder"])
        self.client = boto3.client("sagemaker")
        self.train = ModellingSubCfg(self.cfg, "train")
        self.deploy = ModellingSubCfg(self.cfg, "deploy")
        self.notebook = ModellingSubCfg(self.cfg, "notebook")

    def full_job_name(self, job_name):
        return "{}-{}".format(self.cfg["project"], job_name)

    def tags(self):
        return [{"Key": "ml2p-project", "Value": self.cfg["project"]}]


class S3Path:
    """ Holder for S3 folder. """

    def __init__(self, s3folder):
        self._s3url = urllib.parse.urlparse(s3folder)
        self._s3root = self._s3url.path.strip("/")

    def bucket(self):
        return self._s3url.netloc

    def path(self, suffix):
        path = self._s3root + "/" + suffix.lstrip("/")
        return path.lstrip("/")  # handles empty s3root

    def url(self, suffix):
        return "s3://{}/{}".format(self._s3url.netloc, self.path(suffix))


class ModellingSubCfg:
    """ Holder for training or deployment config. """

    def __init__(self, cfg, section, defaults="defaults"):
        self._cfg = cfg
        self._defaults = cfg.get(defaults, {})
        self._section = cfg.get(section, {})

    def __getattr__(self, name):
        if name in self._section:
            return self._section[name]
        return self._defaults[name]

    def get(self, name, default=None):
        if name in self._section:
            return self._section[name]
        return self._defaults.get(name, default)


# alias pass_obj for readability
pass_prj = click.pass_obj


@click.group()
@click.option(
    "--cfg",
    default="./ml2p.yml",
    help="Project configuration file. Default: ./ml2p.yml.",
)
@click.pass_context
def ml2p(ctx, cfg):
    """ Minimal Lovable Machine Learning Pipeline.

        A friendlier interface to AWS SageMaker.
    """
    ctx.obj = ModellingProject(cfg=cfg)


@ml2p.command("init")
@pass_prj
def init(prj):
    """ Initialize the project S3 bucket. """
    client = boto3.client("s3")
    client.put_object(
        Bucket=prj.s3.bucket(),
        Key=prj.s3.path("/models/README.rst"),
        Body="Models for {}.".format(prj.cfg["project"]).encode("utf-8"),
    )
    client.put_object(
        Bucket=prj.s3.bucket(),
        Key=prj.s3.path("/datasets/README.rst"),
        Body="Datasets for {}.".format(prj.cfg["project"]).encode("utf-8"),
    )


@ml2p.group("training-job")
def training_job():
    """ Create and inspect training jobs. """


@training_job.command("list")
@pass_prj
def training_job_list(prj):
    """ List training jobs for this project.
    """
    paginator = prj.client.get_paginator("list_training_jobs")
    for page in paginator.paginate():
        for job in page["TrainingJobSummaries"]:
            if job["TrainingJobName"].startswith(prj.cfg["project"]):
                click_echo_json(job)


@training_job.command("create")
@click.argument("training_job")
@click.argument("dataset")
@pass_prj
def training_job_create(prj, training_job, dataset):
    """ Create a training job.
    """
    training_job_params = cli_utils.mk_training_job(prj, training_job, dataset)
    response = prj.client.create_training_job(**training_job_params)
    click_echo_json(response)


@training_job.command("describe")
@click.argument("training-job")
@pass_prj
def training_job_describe(prj, training_job):
    """ Describe a training job.
    """
    response = prj.client.describe_training_job(
        TrainingJobName=prj.full_job_name(training_job)
    )
    click_echo_json(response)


@training_job.command("wait")
@click.argument("training-job")
@pass_prj
def training_job_wait(prj, training_job):
    """ Wait for a training job to complete or stop.
    """
    waiter = prj.client.get_waiter("training_job_completed_or_stopped")
    waiter.wait(
        TrainingJobName=prj.full_job_name(training_job),
        WaiterConfig={"Delay": 10, "MaxAttempts": 30},
    )


@ml2p.group("model")
def model():
    """ Create and inspect models. """


@model.command("list")
@pass_prj
def model_list(prj):
    """ List models for this project.
    """
    paginator = prj.client.get_paginator("list_models")
    for page in paginator.paginate():
        for job in page["Models"]:
            if job["ModelName"].startswith(prj.cfg["project"]):
                click_echo_json(job)


@model.command("create")
@click.argument("model-name")
@click.argument("training-job")
@pass_prj
def model_create(prj, model_name, training_job):
    """ Create a model.
    """
    model_params = cli_utils.mk_model(prj, model_name, training_job)
    response = prj.client.create_model(**model_params)
    click_echo_json(response)


@model.command("delete")
@click.argument("model-name")
@pass_prj
def model_delete(prj, model_name):
    """ Delete a model.
    """
    full_model_name = prj.full_job_name(model_name)
    response = prj.client.delete_model(ModelName=full_model_name)
    click_echo_json(response)


@model.command("describe")
@click.argument("model-name")
@pass_prj
def model_describe(prj, model_name):
    """ Describe a model.
    """
    response = prj.client.describe_model(ModelName=prj.full_job_name(model_name))
    click_echo_json(response)


@ml2p.group("endpoint")
def endpoint():
    """ Create and inspect endpoints. """


@endpoint.command("list")
@pass_prj
def endpoint_list(prj):
    """ List endpoints for this project.
    """
    paginator = prj.client.get_paginator("list_endpoints")
    for page in paginator.paginate():
        for job in page["Endpoints"]:
            if job["EndpointName"].startswith(prj.cfg["project"]):
                click_echo_json(job)


@endpoint.command("create")
@click.argument("endpoint-name")
@click.argument("model-name")
@pass_prj
def endpoint_create(prj, endpoint_name, model_name):
    """ Create an endpoint for a model.
    """
    endpoint_config_params = cli_utils.mk_endpoint_config(
        prj, endpoint_name, model_name
    )
    prj.client.create_endpoint_config(**endpoint_config_params)
    response = prj.client.create_endpoint(
        EndpointName=prj.full_job_name(endpoint_name),
        EndpointConfigName=endpoint_config_params["EndpointConfigName"],
        Tags=prj.tags(),
    )
    click_echo_json(response)


@endpoint.command("delete")
@click.argument("endpoint-name")
@pass_prj
def endpoint_delete(prj, endpoint_name):
    """ Delete an endpoint.
    """
    full_endpoint_name = prj.full_job_name(endpoint_name)
    full_endpoint_config_name = prj.full_job_name(endpoint_name) + "-config"
    response = prj.client.delete_endpoint(EndpointName=full_endpoint_name)
    click_echo_json(response)
    response = prj.client.delete_endpoint_config(
        EndpointConfigName=full_endpoint_config_name
    )
    click_echo_json(response)


@endpoint.command("describe")
@click.argument("endpoint-name")
@pass_prj
def endpoint_describe(prj, endpoint_name):
    """ Describe an endpoint.
    """
    response = prj.client.describe_endpoint(
        EndpointName=prj.full_job_name(endpoint_name)
    )
    response["EndpointUrl"] = cli_utils.endpoint_url_for_arn(response["EndpointArn"])
    click_echo_json(response)


@endpoint.command("wait")
@click.argument("endpoint-name")
@pass_prj
def endpoint_wait(prj, endpoint_name):
    """ Wait for an endpoint to be ready or dead.
    """
    waiter = prj.client.get_waiter("endpoint_in_service")
    waiter.wait(
        EndpointName=prj.full_job_name(endpoint_name),
        WaiterConfig={"Delay": 10, "MaxAttempts": 30},
    )


@endpoint.command("invoke")
@click.argument("endpoint-name")
@click.argument("json-data")
@pass_prj
def endpoint_invoke(prj, endpoint_name, json_data):
    """ Invoke an endpoint (i.e. make a prediction).
    """
    client = boto3.client("sagemaker-runtime")
    response = client.invoke_endpoint(
        EndpointName=prj.full_job_name(endpoint_name),
        Body=json_data.encode("utf-8"),
        ContentType="application/json",
        Accept="application/json",
    )
    response["Body"] = json.loads(response["Body"].read().decode("utf-8"))
    click_echo_json(response)


@ml2p.group("notebook")
def notebook():
    """ Create notebooks. """


@notebook.command("list")
@pass_prj
def notebook_list(prj):
    paginator = prj.client.get_paginator("list_notebook_instances")
    for page in paginator.paginate():
        for notebook in page["NotebookInstances"]:
            if notebook["NotebookInstanceName"].startswith(prj.cfg["project"]):
                click_echo_json(notebook)


@notebook.command("create")
@click.argument("notebook-name")
@click.argument("on-start-path")
@pass_prj
def notebook_create(prj, notebook_name, on_start_path):
    """ Create a notebook instance.
    """
    with open(on_start_path, "r") as f:
        on_start = f.read()
    notebook_instance_lifecycle_config = cli_utils.mk_lifecycle_config(
        prj, notebook_name, on_start
    )
<<<<<<< HEAD
    repo = True
    try:
        repo_params = cli_utils.mk_repo(prj)
        prj.client.create_code_repository(**repo_params)
    except AttributeError:
        repo = False
=======
    if prj.notebook.get("repo_url"):
        repo_params = cli_utils.mk_repo(prj, repo)
        prj.client.create_code_repository(**repo_params)
>>>>>>> af6e4fe9
    prj.client.create_notebook_instance_lifecycle_config(
        **notebook_instance_lifecycle_config
    )
    notebook_params = cli_utils.mk_notebook(prj, notebook_name, repo=repo)
    response = prj.client.create_notebook_instance(**notebook_params)
    click_echo_json(response)


@notebook.command("presigned-url")
@click.argument("notebook-name")
@pass_prj
def presigned_url(prj, notebook_name):
    """ Create a URL to connect to the Jupyter server from a notebook instance.
    """
    response = prj.client.create_presigned_notebook_instance_url(
        NotebookInstanceName=prj.full_job_name(notebook_name)
    )
    click_echo_json(response)


@notebook.command("describe")
@click.argument("notebook-name")
@pass_prj
def notebook_describe(prj, notebook_name):
    """ Describe a notebook instance.
    """
    response = prj.client.describe_notebook_instance(
        NotebookInstanceName=prj.full_job_name(notebook_name)
    )
    click_echo_json(response)


@notebook.command("delete")
@click.argument("notebook-name")
@pass_prj
def notebook_delete(prj, notebook_name):
    """ Delete a notebook instance.
    """
    describe_response = prj.client.describe_notebook_instance(
        NotebookInstanceName=prj.full_job_name(notebook_name)
    )
    if describe_response["NotebookInstanceStatus"] == "InService":
        prj.client.stop_notebook_instance(
            NotebookInstanceName=prj.full_job_name(notebook_name)
        )
        waiter = prj.client.get_waiter("notebook_instance_stopped")
        waiter.wait(
            NotebookInstanceName=prj.full_job_name(notebook_name),
            WaiterConfig={"Delay": 30, "MaxAttempts": 30},
        )
    response = prj.client.delete_notebook_instance(
        NotebookInstanceName=prj.full_job_name(notebook_name)
    )
    prj.client.delete_notebook_instance_lifecycle_config(
        NotebookInstanceLifecycleConfigName=prj.full_job_name(notebook_name)
        + "-lifecycle-config"
    )
<<<<<<< HEAD
    try:
        repo_name = describe_response["DefaultCodeRepository"]
        prj.client.delete_code_repository(CodeRepositoryName=repo_name)
    except KeyError:
        pass
=======
    if repo_name:
        prj.client.delete_code_repository(repo_name)
>>>>>>> af6e4fe9
    click_echo_json(response)


@notebook.command("stop")
@click.argument("notebook-name")
@pass_prj
def notebook_stop(prj, notebook_name):
    """ Stop a notebook instance.
    """
    prj.client.stop_notebook_instance(
        NotebookInstanceName=prj.full_job_name(notebook_name)
    )


@notebook.command("start")
@click.argument("notebook-name")
@pass_prj
def notebook_start(prj, notebook_name):
    """ Start a notebook instance.
    """
    prj.client.start_notebook_instance(
        NotebookInstanceName=prj.full_job_name(notebook_name)
    )


@ml2p.group("repo")
def repo():
    """ Describe and list code repositories. """


@repo.command("list")
@pass_prj
def repo_list(prj):
    """ List code repositories. """
    paginator = prj.client.get_paginator("list_code_repositories")
    for page in paginator.paginate():
        for repo in page["CodeRepositorySummaryList"]:
            if repo["CodeRepositoryName"].startswith(prj.cfg["project"]):
                click_echo_json(repo)


@repo.command("describe")
@click.argument("repo-name")
@pass_prj
def repo_describe(prj, repo_name):
    """ Describe a code repository SageMaker resource.
    """
    response = prj.client.describe_code_repository(prj.full_job_name(repo_name))
    click_echo_json(response)<|MERGE_RESOLUTION|>--- conflicted
+++ resolved
@@ -332,18 +332,9 @@
     notebook_instance_lifecycle_config = cli_utils.mk_lifecycle_config(
         prj, notebook_name, on_start
     )
-<<<<<<< HEAD
-    repo = True
-    try:
-        repo_params = cli_utils.mk_repo(prj)
-        prj.client.create_code_repository(**repo_params)
-    except AttributeError:
-        repo = False
-=======
     if prj.notebook.get("repo_url"):
         repo_params = cli_utils.mk_repo(prj, repo)
         prj.client.create_code_repository(**repo_params)
->>>>>>> af6e4fe9
     prj.client.create_notebook_instance_lifecycle_config(
         **notebook_instance_lifecycle_config
     )
@@ -401,16 +392,9 @@
         NotebookInstanceLifecycleConfigName=prj.full_job_name(notebook_name)
         + "-lifecycle-config"
     )
-<<<<<<< HEAD
-    try:
-        repo_name = describe_response["DefaultCodeRepository"]
-        prj.client.delete_code_repository(CodeRepositoryName=repo_name)
-    except KeyError:
-        pass
-=======
+    repo_name = describe_response["DefaultCodeRepository"]
     if repo_name:
         prj.client.delete_code_repository(repo_name)
->>>>>>> af6e4fe9
     click_echo_json(response)
 
 
